--- conflicted
+++ resolved
@@ -1,11 +1,8 @@
 package app.jaba.services;
 
-import app.jaba.dtos.UpdatePasswordDto;
-import app.jaba.dtos.UserDto;
 import app.jaba.entities.UpdatePasswordEntity;
 import app.jaba.entities.UserEntity;
 import app.jaba.exceptions.*;
-import app.jaba.mappers.UserMapper;
 import app.jaba.repositories.UserRepository;
 import app.jaba.services.validations.PageAndSizeValidation;
 import app.jaba.services.validations.updatepassword.UpdatePasswordValidation;
@@ -34,113 +31,87 @@
     List<UpdateUserValidation> updateUserValidations;
     PageAndSizeValidation pageAndSizeValidation;
     List<UpdatePasswordValidation> updatePasswordValidations;
-    UserMapper userMapper;
 
     /**
      * Finds all users with pagination.
      *
      * @param page the page number to retrieve.
      * @param size the number of items per page.
-     * @return a list of UserDto objects.
+     * @return a list of UserEntity objects.
      */
-    public List<UserDto> findAll(int page, int size) {
+    public List<UserEntity> findAll(int page, int size) {
         pageAndSizeValidation.validate(page, size);
         int offset = page > 0 ? (page - 1) * size : 0;
-        return userRepository.findAll(size, offset).stream().map(userMapper::map).toList();
+        return userRepository.findAll(size, offset);
     }
 
-<<<<<<< HEAD
+    /**
+     * Finds a user by their ID.
+     *
+     * @param id the UUID of the user.
+     * @return a UserEntity object.
+     * @throws UserNotFoundException if the user with the given ID does not exist.
+     */
     public UserEntity findById(UUID id) {
         return userRepository
                 .findById(id)
                 .orElseThrow(() -> new UserNotFoundException("User not found"));
-=======
-    /**
-     * Finds a user by their ID.
-     *
-     * @param id the UUID of the user.
-     * @return a UserDto object.
-     * @throws InvalidSizeValueException if the ID is null.
-     * @throws UserNotFoundException if the user with the given ID does not exist.
-     */
-    public UserDto findById(UUID id) {
-        if (id == null) {
-            throw new InvalidSizeValueException("Id is not found");
-        }
-        String msgError = String.format("User with id %s does not exist.", id);
-
-        UserEntity user = userRepository.findById(id).orElseThrow(() -> new UserNotFoundException(msgError));
-        return userMapper.map(user);
->>>>>>> 30bb2067
     }
 
     /**
      * Saves a new user.
      *
-     * @param userDto the UserDto object to save.
-     * @return the saved UserDto object.
+     * @param userEntity the UserEntity object to save.
+     * @return the saved UserEntity object.
      * @throws SaveUserException if there is an error while saving the user.
      */
-    public UserDto save(UserDto userDto) {
-        UserEntity userEntity = userMapper.map(userDto);
+    public UserEntity save(UserEntity userEntity) {
         validations.forEach(validation -> validation.validate(userEntity));
 
-        var user = userRepository.save(userEntity)
+        var userSaved = userRepository.save(userEntity)
                 .orElseThrow(() -> new SaveUserException("Error saving user"));
 
-        saveAddress(user);
-        return userMapper.map(user);
+        saveAddress(userSaved);
+
+        return userSaved;
     }
 
     /**
      * Updates an existing user.
      *
      * @param id      the UUID of the user.
-     * @param userDto the UserDto object with the updated data.
+     * @param userEntity the UserEntity object with the updated data.
      * @return the updated UserDto object.
-     * @throws InvalidSizeValueException if the ID is null.
      * @throws UserNotFoundException if the user with the given ID does not exist.
      * @throws UpdateUserException if there is an error while updating the user.
      */
-    public UserDto update(UUID id, UserDto userDto) {
-        UserEntity userEntity = userMapper.map(userDto);
-
-        if (id == null) {
-            throw new InvalidSizeValueException("Id is not found");
-        }
+    public UserEntity update(UUID id, UserEntity userEntity) {
         var userFound = userRepository.findById(id)
                 .orElseThrow(() -> new UserNotFoundException("User not found"));
         userEntity.setId(id);
         userEntity.setPassword(userFound.getPassword());
         updateUserValidations.forEach(validation -> validation.validate(userEntity));
 
-        var user = userRepository.update(userEntity)
+        var userUpdated = userRepository.update(userEntity)
                 .orElseThrow(() -> new UpdateUserException("Error updating user"));
 
-        updateAddress(user);
+        updateAddress(userUpdated);
 
-        return userMapper.map(user);
+        return userUpdated;
     }
 
     /**
      * Updates the password of an existing user.
      *
      * @param id                 the UUID of the user.
-     * @param updatePasswordDto  the UpdatePasswordDto object with the updated password.
-     * @return the updated UserDto object.
-     * @throws InvalidSizeValueException if the ID is null.
+     * @param updatePasswordEntity  the UpdatePasswordEntity object with the updated password.
+     * @return the updated UserEntity object.
      * @throws UserNotFoundException if the user with the given ID does not exist.
      * @throws InvalidPasswordException if the old password is incorrect.
      * @throws UpdatePasswordException if there is an error while updating the password.
      */
-    public UserDto updatePassword(UUID id, UpdatePasswordDto updatePasswordDto) {
-        UpdatePasswordEntity updatePasswordEntity = userMapper.map(updatePasswordDto);
-
+    public UserEntity updatePassword(UUID id, UpdatePasswordEntity updatePasswordEntity) {
         updatePasswordValidations.forEach(validation -> validation.validate(updatePasswordEntity));
-
-        if (id == null) {
-            throw new InvalidSizeValueException("Id is not found");
-        }
 
         var user = userRepository.findById(id)
                 .orElseThrow(() -> new UserNotFoundException("User not found"));
@@ -150,24 +121,17 @@
         }
 
         user.setPassword(updatePasswordEntity.getNewPassword());
-        var updateUser = userRepository.updatePassword(user)
+        return userRepository.updatePassword(user)
                 .orElseThrow(() -> new UpdatePasswordException("Error updating password"));
-
-        return userMapper.map(updateUser);
     }
 
     /**
      * Deletes a user by their ID.
      *
      * @param id the UUID of the user.
-     * @throws InvalidSizeValueException if the ID is null.
      * @throws UserNotFoundException if the user with the given ID does not exist.
      */
     public void deleteById(UUID id) {
-        if (id == null) {
-            throw new InvalidSizeValueException("Id is not found");
-        }
-
         var userFound = userRepository.findById(id)
                 .orElseThrow(() -> new UserNotFoundException("User not found"));
         userRepository.deleteById(userFound.getId());
@@ -176,7 +140,7 @@
     /**
      * Saves the address of a user.
      *
-     * @param userSaved the UserEntity object with the user information.
+     * @param userSaved the UserEntity object with the user address information.
      */
     private void saveAddress(UserEntity userSaved) {
         var address = userSaved.getAddress();
@@ -189,11 +153,10 @@
     /**
      * Updates the address of a user.
      *
-     * @param userUpdated the UserEntity object with the updated user information.
+     * @param userUpdated the UserEntity object with the updated user address information.
      */
     private void updateAddress(UserEntity userUpdated) {
         userUpdated.setAddress(addressService.update(userUpdated.getId(), userUpdated.getAddress()));
     }
 
-
 }